--- conflicted
+++ resolved
@@ -108,16 +108,10 @@
 
         // Determine authentication mode and set credentials
         if (props.containsKey(AUTH_USER_NAME) && props.containsKey(AUTH_PASSWORD)) {
-<<<<<<< HEAD
             builder.authenticationMode(AuthenticationMode.PASSWORD);
             builder.userName(takeRequired(props, AUTH_USER_NAME));
             builder.password(takeRequired(props, AUTH_PASSWORD));
-=======
-            builder.authenticationMode(AuthenticationMode.PASSWORD)
-                    .userName(takeRequired(props, AUTH_USER_NAME))
-                    .password(takeRequired(props, AUTH_PASSWORD))
-                    .clientSecret(takeRequired(props, AUTH_CLIENT_SECRET));
->>>>>>> f6d3757c
+            builder.clientSecret(takeRequired(props, AUTH_CLIENT_SECRET));
         } else if (props.containsKey(AUTH_USER_NAME) && props.containsKey(AUTH_PRIVATE_KEY)) {
             // JWT Bearer Token Flow does not require clientSecret and it should not be provided
             if (props.containsKey(AUTH_CLIENT_SECRET)) {
