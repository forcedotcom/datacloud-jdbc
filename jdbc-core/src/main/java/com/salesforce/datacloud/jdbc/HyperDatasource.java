/**
 * This file is part of https://github.com/forcedotcom/datacloud-jdbc which is released under the
 * Apache 2.0 license. See https://github.com/forcedotcom/datacloud-jdbc/blob/main/LICENSE.txt
 */
package com.salesforce.datacloud.jdbc;

import com.salesforce.datacloud.jdbc.core.ConnectionProperties;
import com.salesforce.datacloud.jdbc.core.DataCloudConnection;
import com.salesforce.datacloud.jdbc.core.GrpcChannelProperties;
import com.salesforce.datacloud.jdbc.core.JdbcDriverStubProvider;
import com.salesforce.datacloud.jdbc.core.SslProperties;
import com.salesforce.datacloud.jdbc.util.JdbcURL;
import com.salesforce.datacloud.jdbc.util.PropertyParsingUtils;
import com.salesforce.datacloud.jdbc.util.SqlErrorCodes;
import io.grpc.ManagedChannelBuilder;
import java.io.PrintWriter;
import java.sql.Connection;
import java.sql.SQLException;
import java.util.Properties;
import java.util.logging.Logger;
import javax.sql.DataSource;
import lombok.Builder;
import lombok.NonNull;
import lombok.SneakyThrows;
import lombok.extern.slf4j.Slf4j;
import lombok.val;

/**
 * The DataCloudDatasource provides a type-safe way to create a DataCloudConnection.
 *
 * Use the `DataCloudDatasource.builder()` interface to configure the data source.
 * After configuring the data source, call `DataCloudDatasource.getConnection()` to connect.
 *
 * Furthermore, `connectUsingProperties` can be used to connect using a URL and properties.
 */
@Slf4j
@Builder
public class HyperDatasource implements DataSource {
    protected static final String NOT_SUPPORTED_IN_DATACLOUD_QUERY =
            "Datasource method is not supported in Data Cloud query";

    private final String host;

    @Builder.Default
    private final int port = -1;

    private final ConnectionProperties connectionProperties;
    private final GrpcChannelProperties grpcChannelProperties;
    private final SslProperties sslProperties;
    String dataspace;

    @Override
    public Connection getConnection() throws SQLException {
<<<<<<< HEAD
        return createConnection(
                host, port, sslProperties, connectionProperties, grpcChannelProperties, dataspace, /*jdbcUrl=*/ null);
=======
        return createConnection(host, port, connectionProperties, grpcChannelProperties, /*jdbcUrl=*/ null);
>>>>>>> 26bf99c5
    }

    /**
     * Checks if the URL is a valid Data Cloud JDBC URL.
     */
    public static boolean acceptsURL(String url) {
        // We only check for the prefix. We don't check if, e.g., all parameters
        // are valid. The `connect` method will throw an exception if the
        // parameters are invalid. This is consistent with the behavior expected
        // by the JDBC specification.
        return url.startsWith("jdbc:salesforce-hyper:");
    }

    /**
     * Connects to the Data Cloud using the given URL and properties.
     * Similar to the interface accessible via `DriverManager.getConnection()`.
     */
    public static DataCloudConnection connectUsingProperties(@NonNull String url, Properties info) throws SQLException {
        log.info("connect url={}", url);

        if (!acceptsURL(url)) {
            throw new SQLException("Invalid URL. URL must start with 'jdbc:salesforce-hyper:'");
        }

        try {
            // Parse the URL and parameters
            final JdbcURL jdbcUrl = JdbcURL.of(url);
            String host = jdbcUrl.getHost();
            int port = jdbcUrl.getPort();
            val properties = info != null ? (Properties) info.clone() : new Properties();
            jdbcUrl.addParametersToProperties(properties);

            // Always use SSL - let SslProperties determine the mode
            SslProperties sslProps = SslProperties.ofDestructive(properties);

            val connectionProperties = ConnectionProperties.ofDestructive(properties);
            val grpcChannelProperties = GrpcChannelProperties.ofDestructive(properties);
            PropertyParsingUtils.validateRemainingProperties(properties);

            // Setup the connection
<<<<<<< HEAD
            return createConnection(
                    host, port, sslProps, connectionProperties, grpcChannelProperties, dataspace, jdbcUrl);
=======
            return createConnection(host, port, connectionProperties, grpcChannelProperties, jdbcUrl);
>>>>>>> 26bf99c5
        } catch (SQLException e) {
            log.error("Failed to connect with URL {}: {}", url, e.getMessage(), e);
            throw e;
        }
    }

    /**
     * Internal utility function to create a DataCloudConnection with the given properties.
     *
     * The jdbcUrl is optional and will only influence `DatabaseMetaData.getURL()`.
     * The actual connection will be created with the properties provided.
     */
    private static DataCloudConnection createConnection(
            @NonNull String host,
            int port,
            @NonNull SslProperties sslProperties,
            @NonNull ConnectionProperties connectionProperties,
            @NonNull GrpcChannelProperties grpcChannelProperties,
            JdbcURL jdbcUrl)
            throws SQLException {
        port = port == -1 ? 7483 : port;
<<<<<<< HEAD
        ManagedChannelBuilder<?> sslChannelBuilder = sslProperties.createChannelBuilder(host, port);
        JdbcDriverStubProvider stubProvider = JdbcDriverStubProvider.of(sslChannelBuilder, grpcChannelProperties);
        return DataCloudConnection.of(stubProvider, connectionProperties, dataspace, jdbcUrl);
=======
        ManagedChannelBuilder<?> builder =
                ManagedChannelBuilder.forAddress(host, port).usePlaintext();
        JdbcDriverStubProvider stubProvider = JdbcDriverStubProvider.of(builder, grpcChannelProperties);
        return DataCloudConnection.of(stubProvider, connectionProperties, jdbcUrl);
>>>>>>> 26bf99c5
    }

    @Override
    public Connection getConnection(String username, String password) throws SQLException {
        throw new SQLException(NOT_SUPPORTED_IN_DATACLOUD_QUERY, SqlErrorCodes.FEATURE_NOT_SUPPORTED);
    }

    @Override
    public PrintWriter getLogWriter() throws SQLException {
        throw new SQLException(NOT_SUPPORTED_IN_DATACLOUD_QUERY, SqlErrorCodes.FEATURE_NOT_SUPPORTED);
    }

    @Override
    public void setLogWriter(PrintWriter out) throws SQLException {
        throw new SQLException(NOT_SUPPORTED_IN_DATACLOUD_QUERY, SqlErrorCodes.FEATURE_NOT_SUPPORTED);
    }

    @Override
    public void setLoginTimeout(int seconds) throws SQLException {
        throw new SQLException(NOT_SUPPORTED_IN_DATACLOUD_QUERY, SqlErrorCodes.FEATURE_NOT_SUPPORTED);
    }

    @Override
    public int getLoginTimeout() throws SQLException {
        throw new SQLException(NOT_SUPPORTED_IN_DATACLOUD_QUERY, SqlErrorCodes.FEATURE_NOT_SUPPORTED);
    }

    @SneakyThrows
    @Override
    public Logger getParentLogger() {
        throw new SQLException(NOT_SUPPORTED_IN_DATACLOUD_QUERY, SqlErrorCodes.FEATURE_NOT_SUPPORTED);
    }

    @Override
    public <T> T unwrap(Class<T> iface) throws SQLException {
        return null;
    }

    @Override
    public boolean isWrapperFor(Class<?> iface) throws SQLException {
        return false;
    }
}<|MERGE_RESOLUTION|>--- conflicted
+++ resolved
@@ -47,16 +47,11 @@
     private final ConnectionProperties connectionProperties;
     private final GrpcChannelProperties grpcChannelProperties;
     private final SslProperties sslProperties;
-    String dataspace;
 
     @Override
     public Connection getConnection() throws SQLException {
-<<<<<<< HEAD
         return createConnection(
-                host, port, sslProperties, connectionProperties, grpcChannelProperties, dataspace, /*jdbcUrl=*/ null);
-=======
-        return createConnection(host, port, connectionProperties, grpcChannelProperties, /*jdbcUrl=*/ null);
->>>>>>> 26bf99c5
+                host, port, sslProperties, connectionProperties, grpcChannelProperties, /*jdbcUrl=*/ null);
     }
 
     /**
@@ -97,12 +92,8 @@
             PropertyParsingUtils.validateRemainingProperties(properties);
 
             // Setup the connection
-<<<<<<< HEAD
             return createConnection(
-                    host, port, sslProps, connectionProperties, grpcChannelProperties, dataspace, jdbcUrl);
-=======
-            return createConnection(host, port, connectionProperties, grpcChannelProperties, jdbcUrl);
->>>>>>> 26bf99c5
+                    host, port, sslProps, connectionProperties, grpcChannelProperties, jdbcUrl);
         } catch (SQLException e) {
             log.error("Failed to connect with URL {}: {}", url, e.getMessage(), e);
             throw e;
@@ -124,16 +115,9 @@
             JdbcURL jdbcUrl)
             throws SQLException {
         port = port == -1 ? 7483 : port;
-<<<<<<< HEAD
         ManagedChannelBuilder<?> sslChannelBuilder = sslProperties.createChannelBuilder(host, port);
         JdbcDriverStubProvider stubProvider = JdbcDriverStubProvider.of(sslChannelBuilder, grpcChannelProperties);
-        return DataCloudConnection.of(stubProvider, connectionProperties, dataspace, jdbcUrl);
-=======
-        ManagedChannelBuilder<?> builder =
-                ManagedChannelBuilder.forAddress(host, port).usePlaintext();
-        JdbcDriverStubProvider stubProvider = JdbcDriverStubProvider.of(builder, grpcChannelProperties);
         return DataCloudConnection.of(stubProvider, connectionProperties, jdbcUrl);
->>>>>>> 26bf99c5
     }
 
     @Override
